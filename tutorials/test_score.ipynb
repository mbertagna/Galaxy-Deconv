{
 "cells": [
  {
   "cell_type": "code",
   "execution_count": 5,
   "metadata": {},
<<<<<<< HEAD
   "outputs": [],
=======
   "outputs": [
    {
     "ename": "ModuleNotFoundError",
     "evalue": "No module named 'cadmos_lib'",
     "output_type": "error",
     "traceback": [
      "\u001b[0;31m---------------------------------------------------------------------------\u001b[0m",
      "\u001b[0;31mModuleNotFoundError\u001b[0m                       Traceback (most recent call last)",
      "Cell \u001b[0;32mIn [5], line 6\u001b[0m\n\u001b[1;32m      4\u001b[0m sys\u001b[39m.\u001b[39mpath\u001b[39m.\u001b[39mappend(\u001b[39m'\u001b[39m\u001b[39m../score/\u001b[39m\u001b[39m'\u001b[39m)\n\u001b[1;32m      5\u001b[0m sys\u001b[39m.\u001b[39mpath\u001b[39m.\u001b[39mappend(\u001b[39m'\u001b[39m\u001b[39m../alpha-transform/\u001b[39m\u001b[39m'\u001b[39m)\n\u001b[0;32m----> 6\u001b[0m \u001b[39mfrom\u001b[39;00m \u001b[39mscore\u001b[39;00m \u001b[39mimport\u001b[39;00m score\n\u001b[1;32m      7\u001b[0m \u001b[39mimport\u001b[39;00m \u001b[39mnumpy\u001b[39;00m \u001b[39mas\u001b[39;00m \u001b[39mnp\u001b[39;00m\n\u001b[1;32m      8\u001b[0m \u001b[39mimport\u001b[39;00m \u001b[39mtorch\u001b[39;00m\n",
      "File \u001b[0;32m~/Desktop/Galaxy-Deconv/tutorials/../score/score.py:11\u001b[0m\n\u001b[1;32m      9\u001b[0m \u001b[39m#libraries\u001b[39;00m\n\u001b[1;32m     10\u001b[0m \u001b[39mimport\u001b[39;00m \u001b[39mnumpy\u001b[39;00m \u001b[39mas\u001b[39;00m \u001b[39mnp\u001b[39;00m\n\u001b[0;32m---> 11\u001b[0m \u001b[39mimport\u001b[39;00m \u001b[39mcadmos_lib\u001b[39;00m \u001b[39mas\u001b[39;00m \u001b[39mcl\u001b[39;00m\n\u001b[1;32m     12\u001b[0m \u001b[39mimport\u001b[39;00m \u001b[39mstarlets\u001b[39;00m\n\u001b[1;32m     14\u001b[0m \u001b[39mdef\u001b[39;00m \u001b[39mis_number\u001b[39m(s):\n",
      "\u001b[0;31mModuleNotFoundError\u001b[0m: No module named 'cadmos_lib'"
     ]
    }
   ],
>>>>>>> 51391d03
   "source": [
    "import os\n",
    "import sys\n",
    "sys.path.append('../')\n",
    "sys.path.append('../score/')\n",
    "sys.path.append('../alpha-transform/')\n",
    "from score import score\n",
    "import numpy as np\n",
    "import torch\n",
    "import matplotlib.pyplot as plt"
   ]
  },
  {
   "cell_type": "code",
   "execution_count": 6,
   "metadata": {},
   "outputs": [],
   "source": [
    "# %% load data\n",
    "psf_im = torch.load(\"psf_23.5_0.pth\").numpy()\n",
    "obs_im = torch.load(\"obs_23.5_0.pth\").numpy()\n",
    "gt_im = torch.load(\"gt_23.5_0.pth\").numpy()"
   ]
  },
  {
   "cell_type": "code",
   "execution_count": 7,
   "metadata": {},
   "outputs": [],
   "source": [
    "# %% perform deconvolution of the chosen galaxy image for gamma = 0 and 1\n",
    "#initiate two instances of score\n",
    "#set the value of gamma\n",
    "g1 = score(gamma=1,verbose=False)\n",
    "g0 = score(gamma=0,verbose=False,rip=False)\n",
    "#initiate lists of ellipticity relative errors\n",
    "g1_error_list = list()\n",
    "g0_error_list = list()"
   ]
  },
  {
   "cell_type": "code",
   "execution_count": 9,
   "metadata": {},
   "outputs": [
    {
     "ename": "AssertionError",
     "evalue": "The given number of scales is too large for the given dimensions!",
     "output_type": "error",
     "traceback": [
      "\u001b[0;31m---------------------------------------------------------------------------\u001b[0m",
      "\u001b[0;31mAssertionError\u001b[0m                            Traceback (most recent call last)",
      "Cell \u001b[0;32mIn[9], line 4\u001b[0m\n\u001b[1;32m      1\u001b[0m \u001b[39m#loop\u001b[39;00m\n\u001b[1;32m      2\u001b[0m \u001b[39m# for obs, psf, gt in zip(gals_obs,psfs,gals):\u001b[39;00m\n\u001b[1;32m      3\u001b[0m \u001b[39m#deconvolve\u001b[39;00m\n\u001b[0;32m----> 4\u001b[0m g1\u001b[39m.\u001b[39;49mdeconvolve(obs\u001b[39m=\u001b[39;49mobs_im,ground_truth\u001b[39m=\u001b[39;49mgt_im,psf\u001b[39m=\u001b[39;49mpsf_im)\n\u001b[1;32m      5\u001b[0m g0\u001b[39m.\u001b[39mdeconvolve(obs\u001b[39m=\u001b[39mobs_im,ground_truth\u001b[39m=\u001b[39mgt_im,psf\u001b[39m=\u001b[39mpsf_im)\n\u001b[1;32m      6\u001b[0m \u001b[39m#update ellipticity error lists\u001b[39;00m\n",
      "File \u001b[0;32m~/Galaxy-Deconv/score/score.py:735\u001b[0m, in \u001b[0;36mscore.deconvolve\u001b[0;34m(self, **kwargs)\u001b[0m\n\u001b[1;32m    730\u001b[0m \u001b[39m\"\"\"This method performs deconvolution.\u001b[39;00m\n\u001b[1;32m    731\u001b[0m \u001b[39m-----------------------------------------------------------------------\u001b[39;00m\n\u001b[1;32m    732\u001b[0m \u001b[39mPARAMETERS:\u001b[39;00m\n\u001b[1;32m    733\u001b[0m \u001b[39m   For more details on the input parameters see 'set_param'.\"\"\"\u001b[39;00m\n\u001b[1;32m    734\u001b[0m \u001b[39mself\u001b[39m\u001b[39m.\u001b[39m_bool_dec \u001b[39m=\u001b[39m \u001b[39mTrue\u001b[39;00m\n\u001b[0;32m--> 735\u001b[0m \u001b[39mself\u001b[39;49m\u001b[39m.\u001b[39;49m_restore(\u001b[39m*\u001b[39;49m\u001b[39m*\u001b[39;49mkwargs)\n",
      "File \u001b[0;32m~/Galaxy-Deconv/score/score.py:707\u001b[0m, in \u001b[0;36mscore._restore\u001b[0;34m(self, **kwargs)\u001b[0m\n\u001b[1;32m    705\u001b[0m \u001b[39m#the remaining parameters are given defaults values\u001b[39;00m\n\u001b[1;32m    706\u001b[0m \u001b[39mself\u001b[39m\u001b[39m.\u001b[39mset_defaults(\u001b[39m*\u001b[39m\u001b[39m*\u001b[39mkwargs)\n\u001b[0;32m--> 707\u001b[0m \u001b[39mself\u001b[39;49m\u001b[39m.\u001b[39;49minit_input(\u001b[39m*\u001b[39;49m\u001b[39m*\u001b[39;49mkwargs)\n\u001b[1;32m    708\u001b[0m \u001b[39mif\u001b[39;00m \u001b[39mself\u001b[39m\u001b[39m.\u001b[39mverbose:\n\u001b[1;32m    709\u001b[0m     \u001b[39mprint\u001b[39m(\u001b[39m\"\u001b[39m\u001b[39mRunning restoration...\u001b[39m\u001b[39m\"\u001b[39m)\n",
      "File \u001b[0;32m~/Galaxy-Deconv/score/score.py:648\u001b[0m, in \u001b[0;36mscore.init_input\u001b[0;34m(self, **kwargs)\u001b[0m\n\u001b[1;32m    645\u001b[0m \u001b[39mself\u001b[39m\u001b[39m.\u001b[39mn_row, \u001b[39mself\u001b[39m\u001b[39m.\u001b[39mn_col \u001b[39m=\u001b[39m \u001b[39mself\u001b[39m\u001b[39m.\u001b[39mobs\u001b[39m.\u001b[39mshape\n\u001b[1;32m    647\u001b[0m \u001b[39mif\u001b[39;00m \u001b[39mnot\u001b[39;00m \u001b[39mself\u001b[39m\u001b[39m.\u001b[39m_bool_init:\n\u001b[0;32m--> 648\u001b[0m     \u001b[39mself\u001b[39;49m\u001b[39m.\u001b[39;49minit_const()\n\u001b[1;32m    649\u001b[0m     \u001b[39mself\u001b[39m\u001b[39m.\u001b[39m_bool_init \u001b[39m=\u001b[39m \u001b[39mTrue\u001b[39;00m\n\u001b[1;32m    651\u001b[0m \u001b[39mif\u001b[39;00m \u001b[39mself\u001b[39m\u001b[39m.\u001b[39m_bool_dec:\n",
      "File \u001b[0;32m~/Galaxy-Deconv/score/score.py:494\u001b[0m, in \u001b[0;36mscore.init_const\u001b[0;34m(self)\u001b[0m\n\u001b[1;32m    489\u001b[0m \u001b[39m\"\"\"This method initialises the constants and operators that are \u001b[39;00m\n\u001b[1;32m    490\u001b[0m \u001b[39mcommon for both denoising and deconvolution cases.\u001b[39;00m\n\u001b[1;32m    491\u001b[0m \u001b[39mINPUT: None\u001b[39;00m\n\u001b[1;32m    492\u001b[0m \u001b[39mOUTPUT: None\"\"\"\u001b[39;00m\n\u001b[1;32m    493\u001b[0m \u001b[39mself\u001b[39m\u001b[39m.\u001b[39mU \u001b[39m=\u001b[39m cl\u001b[39m.\u001b[39mmakeUi(\u001b[39mself\u001b[39m\u001b[39m.\u001b[39mn_row,\u001b[39mself\u001b[39m\u001b[39m.\u001b[39mn_col)\n\u001b[0;32m--> 494\u001b[0m \u001b[39mself\u001b[39m\u001b[39m.\u001b[39mshearlets,\u001b[39mself\u001b[39m\u001b[39m.\u001b[39mshearlets_adj \u001b[39m=\u001b[39m cl\u001b[39m.\u001b[39;49mget_shearlets(\u001b[39mself\u001b[39;49m\u001b[39m.\u001b[39;49mn_row\n\u001b[1;32m    495\u001b[0m                                                      ,\u001b[39mself\u001b[39;49m\u001b[39m.\u001b[39;49mn_col\n\u001b[1;32m    496\u001b[0m                                                      ,\u001b[39mself\u001b[39;49m\u001b[39m.\u001b[39;49mn_shearlet)\n\u001b[1;32m    497\u001b[0m \u001b[39m#Adjoint shealret transform of U, i.e Psi^{Star}(U)\u001b[39;00m\n\u001b[1;32m    498\u001b[0m \u001b[39mself\u001b[39m\u001b[39m.\u001b[39mpsu \u001b[39m=\u001b[39m np\u001b[39m.\u001b[39marray([cl\u001b[39m.\u001b[39mconvolve_stack(ui,\u001b[39mself\u001b[39m\u001b[39m.\u001b[39mshearlets_adj) \u001b[39mfor\u001b[39;00m ui \u001b[39min\u001b[39;00m\n\u001b[1;32m    499\u001b[0m                      \u001b[39mself\u001b[39m\u001b[39m.\u001b[39mU])\n",
      "File \u001b[0;32m~/Galaxy-Deconv/score/cadmos_lib.py:122\u001b[0m, in \u001b[0;36mget_shearlets\u001b[0;34m(n_row, n_column, n_scale)\u001b[0m\n\u001b[1;32m    114\u001b[0m \u001b[39m\"\"\"This function returns the normalized coefficients of the shearlets and \u001b[39;00m\n\u001b[1;32m    115\u001b[0m \u001b[39mtheir adjoints.\u001b[39;00m\n\u001b[1;32m    116\u001b[0m \u001b[39mINPUT: n_row, positive integer\u001b[39;00m\n\u001b[0;32m   (...)\u001b[0m\n\u001b[1;32m    119\u001b[0m \u001b[39mOUTPUT: shearlets, 3D numpy array\u001b[39;00m\n\u001b[1;32m    120\u001b[0m \u001b[39m        adjoints, 3D numpy array\"\"\"\u001b[39;00m\n\u001b[1;32m    121\u001b[0m \u001b[39m#Get shearlet filters\u001b[39;00m\n\u001b[0;32m--> 122\u001b[0m trafo \u001b[39m=\u001b[39m AST(n_column, n_row, [\u001b[39m0.5\u001b[39;49m]\u001b[39m*\u001b[39;49mn_scale,real\u001b[39m=\u001b[39;49m\u001b[39mTrue\u001b[39;49;00m,parseval\u001b[39m=\u001b[39;49m\u001b[39mTrue\u001b[39;49;00m\n\u001b[1;32m    123\u001b[0m             ,verbose\u001b[39m=\u001b[39;49m\u001b[39mFalse\u001b[39;49;00m)\n\u001b[1;32m    124\u001b[0m shearlets \u001b[39m=\u001b[39m trafo\u001b[39m.\u001b[39mshearlets\n\u001b[1;32m    125\u001b[0m adjoints \u001b[39m=\u001b[39m get_adjoint_coeff(trafo)\n",
      "File \u001b[0;32m~/Galaxy-Deconv/alpha-transform/AlphaTransform.py:301\u001b[0m, in \u001b[0;36mAlphaShearletTransform.__init__\u001b[0;34m(self, width, height, alphas, real, subsampled, generator, parseval, periodization, use_fftw, mother_shearlet, verbose)\u001b[0m\n\u001b[1;32m    298\u001b[0m     \u001b[39mself\u001b[39m\u001b[39m.\u001b[39m_wrapped_to_index \u001b[39m=\u001b[39m []\n\u001b[1;32m    300\u001b[0m \u001b[39m# calculate the spectrograms of the filters\u001b[39;00m\n\u001b[0;32m--> 301\u001b[0m \u001b[39mself\u001b[39;49m\u001b[39m.\u001b[39;49m_rescale_filters()\n\u001b[1;32m    302\u001b[0m \u001b[39mif\u001b[39;00m subsampled:\n\u001b[1;32m    303\u001b[0m     \u001b[39mself\u001b[39m\u001b[39m.\u001b[39m_calculate_subsampled_spectrograms(verbose\u001b[39m=\u001b[39mverbose)\n",
      "File \u001b[0;32m~/Galaxy-Deconv/alpha-transform/AlphaTransform.py:1122\u001b[0m, in \u001b[0;36mAlphaShearletTransform._rescale_filters\u001b[0;34m(self)\u001b[0m\n\u001b[1;32m   1120\u001b[0m \u001b[39m# this is the size of the (quadratic(!)) low pass region\u001b[39;00m\n\u001b[1;32m   1121\u001b[0m a \u001b[39m=\u001b[39m max_scale \u001b[39m*\u001b[39m scale_fun_lower_bound \u001b[39m/\u001b[39m scale_fun_upper_bound \u001b[39m*\u001b[39m R\n\u001b[0;32m-> 1122\u001b[0m \u001b[39massert\u001b[39;00m a \u001b[39m>\u001b[39m\u001b[39m=\u001b[39m \u001b[39m4\u001b[39m, (\u001b[39m\"\u001b[39m\u001b[39mThe given number of scales is too large \u001b[39m\u001b[39m\"\u001b[39m\n\u001b[1;32m   1123\u001b[0m                 \u001b[39m\"\u001b[39m\u001b[39mfor the given dimensions!\u001b[39m\u001b[39m\"\u001b[39m)\n\u001b[1;32m   1125\u001b[0m scale_nominator \u001b[39m=\u001b[39m ((scale_fun_upper_bound \u001b[39m-\u001b[39m scale_fun_lower_bound) \u001b[39m/\u001b[39m\n\u001b[1;32m   1126\u001b[0m                    max_scale)\n\u001b[1;32m   1127\u001b[0m hor_scale \u001b[39m=\u001b[39m scale_nominator \u001b[39m/\u001b[39m (n_max \u001b[39m-\u001b[39m a \u001b[39m/\u001b[39m max_scale)\n",
      "\u001b[0;31mAssertionError\u001b[0m: The given number of scales is too large for the given dimensions!"
     ]
    }
   ],
   "source": [
    "#loop\n",
    "# for obs, psf, gt in zip(gals_obs,psfs,gals):\n",
    "#deconvolve\n",
    "g1.deconvolve(obs=obs_im,ground_truth=gt_im,psf=psf_im)\n",
    "g0.deconvolve(obs=obs_im,ground_truth=gt_im,psf=psf_im)\n",
    "#update ellipticity error lists\n",
    "g1_error_list += [g1.relative_ell_error]\n",
    "g0_error_list += [g0.relative_ell_error]"
   ]
  }
 ],
 "metadata": {
  "kernelspec": {
   "display_name": "astro",
   "language": "python",
   "name": "python3"
  },
  "language_info": {
   "codemirror_mode": {
    "name": "ipython",
    "version": 3
   },
   "file_extension": ".py",
   "mimetype": "text/x-python",
   "name": "python",
   "nbconvert_exporter": "python",
   "pygments_lexer": "ipython3",
   "version": "3.8.15"
  },
  "orig_nbformat": 4,
  "vscode": {
   "interpreter": {
    "hash": "baefa36f9901adaf325a313b208b493aec3ce2f722d74c8793620106c5e8f66e"
   }
  }
 },
 "nbformat": 4,
 "nbformat_minor": 2
}<|MERGE_RESOLUTION|>--- conflicted
+++ resolved
@@ -4,24 +4,7 @@
    "cell_type": "code",
    "execution_count": 5,
    "metadata": {},
-<<<<<<< HEAD
    "outputs": [],
-=======
-   "outputs": [
-    {
-     "ename": "ModuleNotFoundError",
-     "evalue": "No module named 'cadmos_lib'",
-     "output_type": "error",
-     "traceback": [
-      "\u001b[0;31m---------------------------------------------------------------------------\u001b[0m",
-      "\u001b[0;31mModuleNotFoundError\u001b[0m                       Traceback (most recent call last)",
-      "Cell \u001b[0;32mIn [5], line 6\u001b[0m\n\u001b[1;32m      4\u001b[0m sys\u001b[39m.\u001b[39mpath\u001b[39m.\u001b[39mappend(\u001b[39m'\u001b[39m\u001b[39m../score/\u001b[39m\u001b[39m'\u001b[39m)\n\u001b[1;32m      5\u001b[0m sys\u001b[39m.\u001b[39mpath\u001b[39m.\u001b[39mappend(\u001b[39m'\u001b[39m\u001b[39m../alpha-transform/\u001b[39m\u001b[39m'\u001b[39m)\n\u001b[0;32m----> 6\u001b[0m \u001b[39mfrom\u001b[39;00m \u001b[39mscore\u001b[39;00m \u001b[39mimport\u001b[39;00m score\n\u001b[1;32m      7\u001b[0m \u001b[39mimport\u001b[39;00m \u001b[39mnumpy\u001b[39;00m \u001b[39mas\u001b[39;00m \u001b[39mnp\u001b[39;00m\n\u001b[1;32m      8\u001b[0m \u001b[39mimport\u001b[39;00m \u001b[39mtorch\u001b[39;00m\n",
-      "File \u001b[0;32m~/Desktop/Galaxy-Deconv/tutorials/../score/score.py:11\u001b[0m\n\u001b[1;32m      9\u001b[0m \u001b[39m#libraries\u001b[39;00m\n\u001b[1;32m     10\u001b[0m \u001b[39mimport\u001b[39;00m \u001b[39mnumpy\u001b[39;00m \u001b[39mas\u001b[39;00m \u001b[39mnp\u001b[39;00m\n\u001b[0;32m---> 11\u001b[0m \u001b[39mimport\u001b[39;00m \u001b[39mcadmos_lib\u001b[39;00m \u001b[39mas\u001b[39;00m \u001b[39mcl\u001b[39;00m\n\u001b[1;32m     12\u001b[0m \u001b[39mimport\u001b[39;00m \u001b[39mstarlets\u001b[39;00m\n\u001b[1;32m     14\u001b[0m \u001b[39mdef\u001b[39;00m \u001b[39mis_number\u001b[39m(s):\n",
-      "\u001b[0;31mModuleNotFoundError\u001b[0m: No module named 'cadmos_lib'"
-     ]
-    }
-   ],
->>>>>>> 51391d03
    "source": [
     "import os\n",
     "import sys\n",
