--- conflicted
+++ resolved
@@ -50,19 +50,6 @@
         psf[cen[0], cen[1]] = 1.0
     else:
         psf = psf_in
-<<<<<<< HEAD
-    obs -= obs.mean()
-    
-    fpTask = fpfs.fpfsBase.fpfsTask(psf, beta=beta)
-    modes = fpTask.measure(obs)
-    ells = fpfs.fpfsBase.fpfsM2E(modes, const=1, noirev=False)
-    resp = ells['fpfs_RE'][0]
-    
-    # fpTask =  fpfs.image.measure_source(psf, noiFit=None, sigma_arcsec=1.6, pix_scale=0.2, nnord=4)
-    # mms = fpTask.measure(obs)
-    # ells = fpfs.catalog.fpfsM2E(mms,const=2000,noirev=False)
-    # resp = ells['fpfs_R1E'][0]
-=======
         
     # fpTask = fpfs.fpfsBase.fpfsTask(psf, beta=beta)
     # modes = fpTask.measure(obs)
@@ -73,7 +60,6 @@
     mms = fpTask.measure(obs-obs.min())
     ells = fpfs.catalog.fpfsM2E(mms,const=2000,noirev=False)
     resp = ells['fpfs_R1E'][0]
->>>>>>> 8d62ec9c
     
     g_1 = ells['fpfs_e1'][0] / resp
     g_2 = ells['fpfs_e2'][0] / resp
