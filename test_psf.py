--- conflicted
+++ resolved
@@ -175,54 +175,6 @@
         results[str(seeing_err)]['gt_shear'] = gt_shear.tolist()
         results[str(seeing_err)]['obs_shear'] = obs_shear
         
-<<<<<<< HEAD
-            rec_shear = []
-            for idx, ((obs, psf, alpha), gt) in enumerate(test_loader):
-                with torch.no_grad():
-                    if method == 'No_deconv':
-                        if k>0:
-                            rec_shear = obs_shear
-                            break
-                        gt = gt.squeeze(dim=0).squeeze(dim=0).cpu().numpy()
-                        obs = obs.squeeze(dim=0).squeeze(dim=0).cpu().numpy()
-                        gt_shear.append(estimate_shear(gt))
-                        obs_shear.append(estimate_shear(obs))
-                        rec_shear.append(estimate_shear(obs))
-                    elif method == 'FPFS':
-                        psf = psf.squeeze(dim=0).squeeze(dim=0).cpu().numpy()
-                        obs = obs.squeeze(dim=0).squeeze(dim=0).cpu().numpy()
-                        try:
-                            rec_shear.append(estimate_shear(obs, psf, use_psf=True))
-                        except:
-                            rec_shear.append(obs_shear[idx])
-                    elif 'Richard-Lucy' in method:
-                        obs, psf = obs.to(device), psf.to(device)
-                        rec = model(obs, psf) 
-                        rec = rec.squeeze(dim=0).squeeze(dim=0).cpu().numpy()
-                        # Calculate shear
-                        rec_shear.append(estimate_shear(rec))
-                    else:
-                        obs, psf, alpha = obs.to(device), psf.to(device), alpha.to(device)
-                        rec = model(obs, psf, alpha) # rec *= alpha.view(1,1,1)
-                        rec = rec.squeeze(dim=0).squeeze(dim=0).cpu().numpy()
-                        # Calculate shear
-                        rec_shear.append(estimate_shear(rec))
-                # logger.info('Estimating shear: [{}/{}]  gt:({:.3f},{:.3f})  obs:({:.3f},{:.3f})  rec:({:.3f},{:.3f})'.format(
-                #     idx+1, len(test_loader),
-                #     gt_shear[idx][0], gt_shear[idx][1],
-                #     obs_shear[idx][0], obs_shear[idx][1],
-                #     rec_shear[idx][0], rec_shear[idx][1]))
-                if idx > n_gal:
-                    break
-            results['rec_shear'][str(seeing_err)] = rec_shear
-            gt_shear, rec_shear = np.array(gt_shear), np.array(rec_shear)
-            rec_err_mean.append(np.mean(abs(rec_shear - gt_shear), axis=0))
-        results['gt_shear'] = gt_shear.tolist()
-        results['obs_shear'] = obs_shear
-        results['rec_err_mean'] = np.array(rec_err_mean).tolist()
-    
-=======
->>>>>>> 7ef64235
         # Save results to json file
         with open(results_file, 'w') as f:
             json.dump(results, f)
